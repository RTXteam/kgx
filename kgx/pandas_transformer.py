import pandas as pd
import logging
import os
import tarfile

from .transformer import Transformer

from typing import Dict, List

class PandasTransformer(Transformer):
    """
    Implements Transformation from a Pandas DataFrame to a NetworkX graph
    """

<<<<<<< HEAD
    def parse(self, filename, **args):
=======
    def parse(self, filename: str, **args):
>>>>>>> 9398b8dd
        """
        Parse a CSV/TSV

        May be either a node file or an edge file
        """
        df = pd.read_csv(filename, comment='#', **args) # type: pd.DataFrame
        self.load(df)

<<<<<<< HEAD
    def load(self, df):
=======
    def load(self, df: pd.DataFrame):
>>>>>>> 9398b8dd
        if 'subject' in df:
            self.load_edges(df)
        else:
            self.load_nodes(df)

<<<<<<< HEAD
    def load_nodes(self, df):
        for obj in df.to_dict('record'):
            self.load_node(obj)

    def load_node(self, obj):
        id = obj['id']
        self.graph.add_node(id, attr_dict=obj)

    def load_edges(self, df):
=======
    def load_nodes(self, df: pd.DataFrame):
        for obj in df.to_dict('record'):
            self.load_node(obj)

    def load_node(self, obj: Dict):
        id = obj['id'] # type: str
        self.graph.add_node(id, attr_dict=obj)

    def load_edges(self, df: pd.DataFrame):
>>>>>>> 9398b8dd
        for obj in df.to_dict('record'):
            self.load_edge(obj)

    def load_edge(self, obj: Dict):
        s = obj['subject'] # type: str
        o = obj['object'] # type: str
        self.graph.add_edge(o, s, attr_dict=obj)

    def export_nodes(self) -> pd.DataFrame:
        items = []
        for n,data in self.graph.nodes_iter(data=True):
            item = data.copy()
            item['id'] = n
            items.append(item)
        df = pd.DataFrame.from_dict(items)
        return df

<<<<<<< HEAD
    def export_edges(self):
=======
    def export_edges(self) -> pd.DataFrame:
>>>>>>> 9398b8dd
        items = []
        for o,s,data in self.graph.edges_iter(data=True):
            item = data.copy()
            item['subject'] = s
            item['object'] = o
            items.append(item)
        df = pd.DataFrame.from_dict(items)
        cols = df.columns.tolist()
        cols = self.order_cols(cols)
        df = df[cols]
        return df

    def order_cols(self, cols: List[str]):
        ORDER = ['id', 'subject', 'predicate', 'object', 'relation']
        cols2 = []
        for c in ORDER:
            if c in cols:
                cols2.append(c)
                cols.remove(c)
        return cols2 + cols

<<<<<<< HEAD
    def save(self, filename, **kwargs):
        """
        Write two CSV/TSV files representing the node set and edge set of a
        graph, and zip them in a .tar file. The two files will be written to a
        temporary directory if provided in the kwargs, but they will not be
        deleted after use. Each use of this method will overwrite the two files.
        """
        tmp_dir = kwargs.get('tmp_dir', '.')
        extention = kwargs.get('extention', 'csv')

        if not os.path.exists(tmp_dir):
            os.mkdir(tmp_dir)

        edge_file_name = 'edges.' + extention
        node_file_name = 'nodes.' + extention

        edge_file_path = os.path.join(tmp_dir, edge_file_name)
        node_file_path = os.path.join(tmp_dir, node_file_name)

        self.export_nodes().to_csv(node_file_path, index=False)
        self.export_edges().to_csv(edge_file_path, index=False)

        if not filename.endswith('.tar'):
            filename += '.tar'

        with tarfile.open(name=filename, mode='w') as tar:
            tar.add(name=node_file_path, arcname=node_file_name)
            tar.add(name=edge_file_path, arcname=edge_file_name)

        return filename

    def save_csv(self, filename, type='n', **args):
=======

    def save(self, filename: str, type='n', **args):
>>>>>>> 9398b8dd
        """
        Write a CSV/TSV

        May be either a node file or an edge file
        """
        if type == 'n':
            df = self.export_nodes()
        else:
            df = self.export_edges()
        # TODO: order
        df.to_csv(filename, index=False)<|MERGE_RESOLUTION|>--- conflicted
+++ resolved
@@ -12,11 +12,7 @@
     Implements Transformation from a Pandas DataFrame to a NetworkX graph
     """
 
-<<<<<<< HEAD
-    def parse(self, filename, **args):
-=======
     def parse(self, filename: str, **args):
->>>>>>> 9398b8dd
         """
         Parse a CSV/TSV
 
@@ -25,27 +21,12 @@
         df = pd.read_csv(filename, comment='#', **args) # type: pd.DataFrame
         self.load(df)
 
-<<<<<<< HEAD
-    def load(self, df):
-=======
     def load(self, df: pd.DataFrame):
->>>>>>> 9398b8dd
         if 'subject' in df:
             self.load_edges(df)
         else:
             self.load_nodes(df)
 
-<<<<<<< HEAD
-    def load_nodes(self, df):
-        for obj in df.to_dict('record'):
-            self.load_node(obj)
-
-    def load_node(self, obj):
-        id = obj['id']
-        self.graph.add_node(id, attr_dict=obj)
-
-    def load_edges(self, df):
-=======
     def load_nodes(self, df: pd.DataFrame):
         for obj in df.to_dict('record'):
             self.load_node(obj)
@@ -55,7 +36,6 @@
         self.graph.add_node(id, attr_dict=obj)
 
     def load_edges(self, df: pd.DataFrame):
->>>>>>> 9398b8dd
         for obj in df.to_dict('record'):
             self.load_edge(obj)
 
@@ -73,11 +53,7 @@
         df = pd.DataFrame.from_dict(items)
         return df
 
-<<<<<<< HEAD
-    def export_edges(self):
-=======
     def export_edges(self) -> pd.DataFrame:
->>>>>>> 9398b8dd
         items = []
         for o,s,data in self.graph.edges_iter(data=True):
             item = data.copy()
@@ -99,8 +75,7 @@
                 cols.remove(c)
         return cols2 + cols
 
-<<<<<<< HEAD
-    def save(self, filename, **kwargs):
+    def save(self, filename: str, **kwargs):
         """
         Write two CSV/TSV files representing the node set and edge set of a
         graph, and zip them in a .tar file. The two files will be written to a
@@ -131,11 +106,7 @@
 
         return filename
 
-    def save_csv(self, filename, type='n', **args):
-=======
-
-    def save(self, filename: str, type='n', **args):
->>>>>>> 9398b8dd
+    def save_csv(self, filename: str, type='n', **args):
         """
         Write a CSV/TSV
 
