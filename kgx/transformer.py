--- conflicted
+++ resolved
@@ -149,11 +149,7 @@
                 name = self.graph.node[superclass].get('name')
                 is_invalid = name is None or name in ignore
                 if is_invalid:
-<<<<<<< HEAD
-                    for subclass, edge_label in self.graph.in_edges(data='edge_label'):
-=======
                     for subclass, _, edge_label in self.graph.in_edges(superclass, data='edge_label'):
->>>>>>> d23d9b8c
                         if edge_label == 'subclass_of':
                             result.update(get_valid_superclasses([subclass]))
                 else:
@@ -167,24 +163,14 @@
                 name = fmt_category(self.graph.node[superclass].get('name'))
                 if name is None or name in ignore:
                     continue
-<<<<<<< HEAD
                 for subclass in subclasses(superclass, ontology_graph):
                     if subclass in self.graph:
                         category = self.graph.node[subclass].get('category')
                         if not isinstance(category, list) or category == [] or category == ['named thing']:
-                            self.graph.node[subclass] = [name]
+                            self.graph.node[subclass]['category'] = [name]
                         else:
                             if name not in category:
                                 category.append(name)
-=======
-                for subclass in subclasses(superclass, self.graph):
-                    category = self.graph.node[subclass].get('category')
-                    if not isinstance(category, list) or category == [] or category == ['named thing']:
-                        self.graph.node[subclass]['category'] = [name]
-                    else:
-                        if name not in category:
-                            category.append(name)
->>>>>>> d23d9b8c
 
         memo = {}
         # Starts with each uncategorized ge and finds a superclass
