import click, rdflib, logging, os, uuid
import networkx as nx
from typing import Tuple, Union, Set, List, Dict
from rdflib import Namespace, URIRef
from rdflib.namespace import RDF, RDFS, OWL
<<<<<<< HEAD

from .transformer import Transformer
from .utils.rdf_utils import find_category, category_mapping, equals_predicates, property_mapping, predicate_mapping, process_iri, make_curie, is_property_multivalued
from .utils.category_utils import find_categories
from .utils.biolinkmodel_toolkit import toolkit

=======
>>>>>>> 32989045
from collections import defaultdict
from prefixcommons.curie_util import read_remote_jsonld_context

from kgx.prefix_manager import PrefixManager
from kgx.transformer import Transformer
from kgx.rdf_graph_mixin import RdfGraphMixin
from kgx.utils.rdf_utils import find_category, category_mapping, equals_predicates, property_mapping, predicate_mapping, process_iri, make_curie, is_property_multivalued

biolink_prefix_map = read_remote_jsonld_context('https://biolink.github.io/biolink-model/context.jsonld')

# TODO: use OBO IRI from biolink model context once https://github.com/biolink/biolink-model/issues/211 is resolved
OBO = Namespace('http://purl.obolibrary.org/obo/')
OBAN = Namespace(biolink_prefix_map['OBAN'])
PMID = Namespace(biolink_prefix_map['PMID'])
# TODO: double check: is this the correct prefix change? (biolink --> biolinkml)
BIOLINK = Namespace(biolink_prefix_map['biolinkml'])
DEFAULT_EDGE_LABEL = 'related_to'

class RdfTransformer(RdfGraphMixin, Transformer):
    """
    Transformer that parses RDF and loads triples, as nodes and edges, into a networkx.MultiDiGraph

    This is the base class which is used to implement other RDF-based transformers.
    """

    OWL_PREDICATES = [RDFS.subClassOf, OWL.sameAs, OWL.equivalentClass]

    is_about = URIRef('http://purl.obolibrary.org/obo/IAO_0000136')
    has_subsequence = URIRef('http://purl.obolibrary.org/obo/RO_0002524')
    is_subsequence_of = URIRef('http://purl.obolibrary.org/obo/RO_0002525')

<<<<<<< HEAD
    def parse(self, filename:str=None, provided_by:str=None, *, input_format=None):
=======
    def __init__(self, source_graph: nx.MultiDiGraph = None):
        super().__init__(source_graph)
        self.ontologies = []
        self.prefix_manager = PrefixManager()
        self.toolkit = bmt.Toolkit()

    def parse(self, filename: str = None, input_format: str = None, provided_by: str = None) -> None:
>>>>>>> 32989045
        """
        Parse a file, containing triples, into a rdflib.Graph

        The file can be either a 'turtle' file or any other format supported by rdflib.

        Parameters
        ----------
        filename : str
            File to read from.
        input_format : str
            The input file format. If None is provided then the format is guessed using rdflib.util.guess_format()
        provided_by : str
            Define the source providing the input file.

        """
        rdfgraph = rdflib.Graph()

        if input_format is None:
            input_format = rdflib.util.guess_format(filename)

        logging.info("Parsing {} with '{}' format".format(filename, input_format))
        rdfgraph.parse(filename, format=input_format)
        logging.info("{} parsed with {} triples".format(filename, len(rdfgraph)))

        # TODO: use source from RDF
        if provided_by:
            self.graph_metadata['provided_by'] = [provided_by]
        else:
            if isinstance(filename, str):
                self.graph_metadata['provided_by'] = [os.path.basename(filename)]
            elif hasattr(filename, 'name'):
                self.graph_metadata['provided_by'] = [filename.name]

        self.load_networkx_graph(rdfgraph)
        self.load_node_attributes(rdfgraph)
        self.report()

<<<<<<< HEAD
    def add_node(self, iri:URIRef) -> str:
=======
    def add_ontology(self, file: str) -> None:
        """
        Load an ontology OWL into a Rdflib.Graph
        # TODO: is there better way of pre-loading required ontologies?
        """
        ont = rdflib.Graph()
        logging.info("Parsing {}".format(file))
        ont.parse(file, format=rdflib.util.guess_format(file))
        self.ontologies.append(ont)
        logging.info("{} parsed with {} triples".format(file, len(ont)))

    def load_networkx_graph(self, rdfgraph: rdflib.Graph = None, predicates: Set[URIRef] = None, **kwargs) -> None:
>>>>>>> 32989045
        """
        Walk through the rdflib.Graph and load all required triples into networkx.MultiDiGraph

        By default this method loads the following predicates,
            - RDFS.subClassOf
            - OWL.sameAs
            - OWL.equivalentClass
            - is_about (IAO:0000136)
            - has_subsequence (RO:0002524)
            - is_subsequence_of (RO:0002525)

        This behavior can be overridden by providing a list of rdflib.URIRef that ought to be loaded
        via the 'predicates' parameter.

        Parameters
        ----------
        rdfgraph: rdflib.Graph
            Graph containing nodes and edges
        predicates: list
            A list of rdflib.URIRef representing predicates to be loaded
        kwargs: dict
            Any additional arguments

        """
        if predicates is None:
            predicates = set()
            predicates = predicates.union(self.OWL_PREDICATES, [self.is_about, self.is_subsequence_of, self.has_subsequence])

        triples = rdfgraph.triples((None, None, None))
        logging.info("Loading from rdflib.Graph to networkx.MultiDiGraph")
        with click.progressbar(list(triples), label='Progress') as bar:
            for s, p, o in bar:
                if (p == self.is_about) and (p in predicates):
                    logging.info("Loading is_about predicate")
                    # if predicate is 'is_about' then treat object as publication
                    self.add_node_attribute(o, key=s, value='publications')
                elif (p == self.is_subsequence_of) and (p in predicates):
                    logging.info("Loading is_subsequence_of predicate")
                    # if predicate is 'is_subsequence_of'
                    self.add_edge(s, o, self.is_subsequence_of)
                elif (p == self.has_subsequence) and (p in predicates):
                    logging.info("Loading has_subsequence predicate")
                    # if predicate is 'has_subsequence', interpret the inverse relation 'is_subsequence_of'
                    self.add_edge(o, s, self.is_subsequence_of)
                elif any(p.lower() == x.lower() for x in predicates):
                    logging.info("Loading {} predicate, additional predicate".format(p))
                    self.add_edge(s, o, p)

    def load_node_attributes(self, rdfgraph: rdflib.Graph) -> None:
        """
        This method loads the properties of nodes into networkx.MultiDiGraph
        As there can be many values for a single key, all properties are lists by default.

        This method assumes that RdfTransformer.load_edges() has been called, and that all nodes
        have had their IRI as an attribute.

        Parameters
        ----------
        rdfgraph: rdflib.Graph
            Graph containing nodes and edges

        """
        logging.info("Loading node attributes from rdflib.Graph into networkx.MultiDiGraph")
        with click.progressbar(self.graph.nodes(data=True), label='Progress') as bar:
            for n, data in bar:
                if 'iri' in data:
                    uriref = URIRef(data['iri'])
                else:
                    provided_by = self.graph_metadata.get('provided_by')
                    logging.warning("No 'iri' property for {} provided by {}".format(n, provided_by))
                    continue

                for s, p, o in rdfgraph.triples((uriref, None, None)):
                    if p in property_mapping:
                        # predicate corresponds to a property on subject
                        if not (isinstance(s, rdflib.term.BNode) and isinstance(o, rdflib.term.BNode)):
                            # neither subject nor object is a BNode
                            self.add_node_attribute(uriref, key=p, value=o)
                    elif isinstance(o, rdflib.term.Literal):
                        # object is a Literal
                        # i.e. predicate corresponds to a property on subject
                        self.add_node_attribute(uriref, key=p, value=o)

                category = find_category(uriref, [rdfgraph] + self.ontologies)
                logging.debug("Inferred '{}' as category for node '{}'".format(category, uriref))
                if category is not None:
                    self.add_node_attribute(uriref, key='category', value=category)


class ObanRdfTransformer(RdfTransformer):
    """
    Transformer that parses a 'turtle' file and loads triples, as nodes and edges, into a networkx.MultiDiGraph

    This Transformer supports OBAN style of modeling where,
    - it dereifies OBAN.association triples into a property graph form
    - it reifies property graph into OBAN.association triples

    """

    def load_networkx_graph(self, rdfgraph: rdflib.Graph = None, predicates: Set[URIRef] = None, **kwargs) -> None:
        """
        Walk through the rdflib.Graph and load all triples into networkx.MultiDiGraph

        Parameters
        ----------
        rdfgraph: rdflib.Graph
            Graph containing nodes and edges
        predicates: list
            A list of rdflib.URIRef representing predicates to be loaded
        kwargs: dict
            Any additional arguments

        """
        if not predicates:
            predicates = set()
            predicates = predicates.union(self.OWL_PREDICATES)

<<<<<<< HEAD
        This method assumes that load_edges has been called, and that all nodes
        have had their IRI saved as an attribute.
        """
        with click.progressbar(self.graph.nodes(), label='loading node attributes') as bar:
            for n in bar:
                if 'iri' in self.graph.node[n]:
                    uriRef = URIRef(self.graph.node[n]['iri'])
                else:
                    provided_by = self.graph_metadata.get('provided_by')
                    logging.warning("Expected IRI for {} provided by {}".format(n, provided_by))
                    continue

                for s, p, o in rdfgraph.triples((uriRef, None, None)):
                    if p in property_mapping or isinstance(o, rdflib.term.Literal):
                        if not isinstance(s, rdflib.term.BNode) and not isinstance(o, rdflib.term.BNode):
                            self.add_node_attribute(uriRef, key=p, value=o)

class ObanRdfTransformer(RdfTransformer):
    ontological_predicates = [RDFS.subClassOf, OWL.sameAs, OWL.equivalentClass]

    def load_networkx_graph(self, rdfgraph:rdflib.Graph):
        for rel in self.ontological_predicates:
            triples = list(rdfgraph.triples((None, rel, None)))
            with click.progressbar(triples, label='loading {}'.format(rel)) as bar:
=======
        for rel in predicates:
            triples = rdfgraph.triples((None, rel, None))
            with click.progressbar(list(triples), label="Loading relation '{}'".format(rel)) as bar:
>>>>>>> 32989045
                for s, p, o in bar:
                    if not (isinstance(s, rdflib.term.BNode) and isinstance(o, rdflib.term.BNode)):
                        self.add_edge(s, o, p)

        # get all OBAN.associations
        associations = rdfgraph.subjects(RDF.type, OBAN.association)
        logging.info("Loading from rdflib.Graph into networkx.MultiDiGraph")
        with click.progressbar(list(associations), label='Progress') as bar:
            for association in bar:
                edge_attr = defaultdict(list)
                edge_attr['id'].append(str(association))

                # dereify OBAN.association
                subject = None
                object = None
                predicate = None

                # get all triples for association
                for s, p, o in rdfgraph.triples((association, None, None)):
                    if o.startswith(PMID):
                        edge_attr['publications'].append(o)
                    if p in property_mapping or isinstance(o, rdflib.term.Literal):
                        p = property_mapping.get(p, p)
                        if p == 'subject':
                            subject = o
                        elif p == 'object':
                            object = o
                        elif p == 'predicate':
                            predicate = o
                        else:
                            edge_attr[p].append(o)

                if predicate is None:
                    logging.warning("No 'predicate' for OBAN.association {}; defaulting to '{}'".format(association, self.DEFAULT_EDGE_LABEL))
                    predicate = DEFAULT_EDGE_LABEL

                if subject and object:
                    self.add_edge(subject, object, predicate)
                    for key, values in edge_attr.items():
                        for value in values:
                            self.add_edge_attribute(subject, object, predicate, key=key, value=value)

    def uriref(self, identifier: str) -> URIRef:
        """
        Generate a rdflib.URIRef for a given string.

        Parameters
        ----------
        identifier: str
            Identifier as string.

        Returns
        -------
        rdflib.URIRef
            URIRef form of the input `identifier`

        """
        if identifier in property_mapping:
            uri = property_mapping[identifier]
        else:
            uri = self.prefix_manager.expand(identifier)
        return URIRef(uri)

    def save_attribute(self, rdfgraph: rdflib.Graph, object_iri: URIRef, key: str, value: Union[List[str], str]) -> None:
        """
        Saves a node or edge attributes from networkx.MultiDiGraph into rdflib.Graph

        Intended to be used within `ObanRdfTransformer.save()`.

        Parameters
        ----------
        rdfgraph: rdflib.Graph
            Graph containing nodes and edges
        object_iri: rdflib.URIRef
            IRI of an object in the graph
        key: str
            The name of the attribute
        value: Union[List[str], str]
            The value of the attribute; Can be either a List or just a string

        """
<<<<<<< HEAD
        element = toolkit().get_element(key)
=======
        element = self.toolkit.get_element(key)
>>>>>>> 32989045
        if element is None:
            return
        if element.is_a == 'association slot' or element.is_a == 'node property':
            if key in property_mapping:
                key = property_mapping[key]
            else:
                key = URIRef('{}{}'.format(BIOLINK, element.name.replace(' ', '_')))
            if not isinstance(value, (list, tuple, set)):
                value = [value]
            for value in value:
                if element.range == 'iri type':
                    value = URIRef('{}{}'.format(BIOLINK, ''.join(value.title().split(' '))))
                rdfgraph.add((object_iri, key, rdflib.term.Literal(value)))

    def save(self, filename: str = None, output_format: str = "turtle", **kwargs) -> None:
        """
        Transform networkx.MultiDiGraph into rdflib.Graph that follow OBAN-style reification and export
        this graph as a file (TTL, by default).

        Parameters
        ----------
        filename: str
            Filename to write to
        output_format: str
            The output format; default: 'turtle'
        kwargs: dict
            Any additional arguments

        """
        # Make a new rdflib.Graph() instance to generate RDF triples
        rdfgraph = rdflib.Graph()

        # Register OBAN URL prefix (http://purl.org/oban/) as `OBAN` in the namespace.
        rdfgraph.bind('OBAN', str(OBAN))

        # <http://purl.obolibrary.org/obo/RO_0002558> is currently stored as OBO:RO_0002558 rather than RO:0002558
        # because of the bug in rdflib. See https://github.com/RDFLib/rdflib/issues/632
        rdfgraph.bind('OBO', str(OBO))
        rdfgraph.bind('biolink', str(BIOLINK))

        # saving all nodes
        for n, data in self.graph.nodes(data=True):
            if 'iri' not in n:
                uriRef = self.uriref(n)
            else:
                uriRef = URIRef(data['iri'])

            for key, value in data.items():
                if key not in ['id', 'iri']:
                    self.save_attribute(rdfgraph, uriRef, key=key, value=value)

        # saving all edges
        for u, v, data in self.graph.edges(data=True):
            if 'relation' not in data:
                raise Exception('Relation is a required edge property in the biolink model, edge {} --> {}'.format(u, v))

            if 'id' in data and data['id'] is not None:
                assoc_id = URIRef(data['id'])
            else:
                # generating a UUID for association
                assoc_id = URIRef('urn:uuid:{}'.format(uuid.uuid4()))

            rdfgraph.add((assoc_id, RDF.type, OBAN.association))
            rdfgraph.add((assoc_id, OBAN.association_has_subject, self.uriref(u)))
            rdfgraph.add((assoc_id, OBAN.association_has_predicate, self.uriref(data['relation'])))
            rdfgraph.add((assoc_id, OBAN.association_has_object, self.uriref(v)))

            for key, value in data.items():
                if key not in ['subject', 'relation', 'object']:
                    self.save_attribute(rdfgraph, assoc_id, key=key, value=value)

        # Serialize the graph into the file.
        rdfgraph.serialize(destination=filename, format=output_format)

<<<<<<< HEAD
class HgncRdfTransformer(RdfTransformer):
    """
    Custom transformer for loading:
    https://data.monarchinitiative.org/ttl/hgnc.ttl
    """
    has_subsequence = URIRef('http://purl.obolibrary.org/obo/RO_0002524')
    is_subsequence_of = URIRef('http://purl.obolibrary.org/obo/RO_0002525')
    ontological_predicates = [RDFS.subClassOf, OWL.sameAs, OWL.equivalentClass]

    def load_networkx_graph(self, rdfgraph:rdflib.Graph):
        triples = list(rdfgraph.triples((None, None, None)))

        with click.progressbar(triples, label='loading graph') as bar:
            for s, p, o in bar:
                if p == self.has_subsequence:
                    self.add_edge(o, s, self.is_subsequence_of)
                elif p == self.is_subsequence_of:
                    self.add_edge(s, o, self.is_subsequence_of)
                elif any(p.lower() == x.lower() for x in self.ontological_predicates):
                    self.add_edge(s, o, p)
=======
>>>>>>> 32989045

class RdfOwlTransformer(RdfTransformer):
    """
    Transformer that parses an OWL ontology in RDF, while retaining class-class relationships.
    """

    def load_networkx_graph(self, rdfgraph: rdflib.Graph = None, predicates: Set[URIRef] = None, **kwargs) -> None:
        """
        Walk through the rdflib.Graph and load all triples into networkx.MultiDiGraph

        Parameters
        ----------
        rdfgraph: rdflib.Graph
            Graph containing nodes and edges
        predicates: list
            A list of rdflib.URIRef representing predicates to be loaded
        kwargs: dict
            Any additional arguments
        """
        triples = rdfgraph.triples((None, RDFS.subClassOf, None))
        logging.info("Loading from rdflib.Graph to networkx.MultiDiGraph")
        with click.progressbar(list(triples), label='Progress') as bar:
            for s, p, o in bar:
                # ignoring blank nodes
                if isinstance(s, rdflib.term.BNode):
                    continue
                pred = None
                parent = None
                # TODO: does this block load all relevant bits from an OWL?
                if isinstance(o, rdflib.term.BNode):
                    # C SubClassOf R some D
                    for x in rdfgraph.objects(o, OWL.onProperty):
                        pred = x
                    for x in rdfgraph.objects(o, OWL.someValuesFrom):
                        parent = x
                    if pred is None or parent is None:
                        logging.warning("Do not know how to handle BNode: {}".format(o))
                        continue
                else:
                    # C SubClassOf D (C and D are named classes)
                    pred = p
                    parent = o
                self.add_edge(s, parent, pred)

        relations = rdfgraph.subjects(RDF.type, OWL.ObjectProperty)
        logging.info("Loading relations")
        with click.progressbar(relations, label='Progress') as bar:
            for relation in bar:
                for _, p, o in rdfgraph.triples((relation, None, None)):
                    if o.startswith('http://purl.obolibrary.org/obo/RO_'):
                        self.add_edge(relation, o, p)
                    else:
                        self.add_node_attribute(relation, key=p, value=o)
                self.add_node_attribute(relation, key='category', value='relation')<|MERGE_RESOLUTION|>--- conflicted
+++ resolved
@@ -1,17 +1,8 @@
-import click, rdflib, logging, os, uuid
+import click, rdflib, logging, os, uuid, bmt
 import networkx as nx
 from typing import Tuple, Union, Set, List, Dict
 from rdflib import Namespace, URIRef
 from rdflib.namespace import RDF, RDFS, OWL
-<<<<<<< HEAD
-
-from .transformer import Transformer
-from .utils.rdf_utils import find_category, category_mapping, equals_predicates, property_mapping, predicate_mapping, process_iri, make_curie, is_property_multivalued
-from .utils.category_utils import find_categories
-from .utils.biolinkmodel_toolkit import toolkit
-
-=======
->>>>>>> 32989045
 from collections import defaultdict
 from prefixcommons.curie_util import read_remote_jsonld_context
 
@@ -26,8 +17,7 @@
 OBO = Namespace('http://purl.obolibrary.org/obo/')
 OBAN = Namespace(biolink_prefix_map['OBAN'])
 PMID = Namespace(biolink_prefix_map['PMID'])
-# TODO: double check: is this the correct prefix change? (biolink --> biolinkml)
-BIOLINK = Namespace(biolink_prefix_map['biolinkml'])
+BIOLINK = Namespace(biolink_prefix_map['@vocab'])
 DEFAULT_EDGE_LABEL = 'related_to'
 
 class RdfTransformer(RdfGraphMixin, Transformer):
@@ -43,9 +33,6 @@
     has_subsequence = URIRef('http://purl.obolibrary.org/obo/RO_0002524')
     is_subsequence_of = URIRef('http://purl.obolibrary.org/obo/RO_0002525')
 
-<<<<<<< HEAD
-    def parse(self, filename:str=None, provided_by:str=None, *, input_format=None):
-=======
     def __init__(self, source_graph: nx.MultiDiGraph = None):
         super().__init__(source_graph)
         self.ontologies = []
@@ -53,7 +40,6 @@
         self.toolkit = bmt.Toolkit()
 
     def parse(self, filename: str = None, input_format: str = None, provided_by: str = None) -> None:
->>>>>>> 32989045
         """
         Parse a file, containing triples, into a rdflib.Graph
 
@@ -91,9 +77,6 @@
         self.load_node_attributes(rdfgraph)
         self.report()
 
-<<<<<<< HEAD
-    def add_node(self, iri:URIRef) -> str:
-=======
     def add_ontology(self, file: str) -> None:
         """
         Load an ontology OWL into a Rdflib.Graph
@@ -106,7 +89,6 @@
         logging.info("{} parsed with {} triples".format(file, len(ont)))
 
     def load_networkx_graph(self, rdfgraph: rdflib.Graph = None, predicates: Set[URIRef] = None, **kwargs) -> None:
->>>>>>> 32989045
         """
         Walk through the rdflib.Graph and load all required triples into networkx.MultiDiGraph
 
@@ -224,36 +206,9 @@
             predicates = set()
             predicates = predicates.union(self.OWL_PREDICATES)
 
-<<<<<<< HEAD
-        This method assumes that load_edges has been called, and that all nodes
-        have had their IRI saved as an attribute.
-        """
-        with click.progressbar(self.graph.nodes(), label='loading node attributes') as bar:
-            for n in bar:
-                if 'iri' in self.graph.node[n]:
-                    uriRef = URIRef(self.graph.node[n]['iri'])
-                else:
-                    provided_by = self.graph_metadata.get('provided_by')
-                    logging.warning("Expected IRI for {} provided by {}".format(n, provided_by))
-                    continue
-
-                for s, p, o in rdfgraph.triples((uriRef, None, None)):
-                    if p in property_mapping or isinstance(o, rdflib.term.Literal):
-                        if not isinstance(s, rdflib.term.BNode) and not isinstance(o, rdflib.term.BNode):
-                            self.add_node_attribute(uriRef, key=p, value=o)
-
-class ObanRdfTransformer(RdfTransformer):
-    ontological_predicates = [RDFS.subClassOf, OWL.sameAs, OWL.equivalentClass]
-
-    def load_networkx_graph(self, rdfgraph:rdflib.Graph):
-        for rel in self.ontological_predicates:
-            triples = list(rdfgraph.triples((None, rel, None)))
-            with click.progressbar(triples, label='loading {}'.format(rel)) as bar:
-=======
         for rel in predicates:
             triples = rdfgraph.triples((None, rel, None))
             with click.progressbar(list(triples), label="Loading relation '{}'".format(rel)) as bar:
->>>>>>> 32989045
                 for s, p, o in bar:
                     if not (isinstance(s, rdflib.term.BNode) and isinstance(o, rdflib.term.BNode)):
                         self.add_edge(s, o, p)
@@ -335,11 +290,7 @@
             The value of the attribute; Can be either a List or just a string
 
         """
-<<<<<<< HEAD
-        element = toolkit().get_element(key)
-=======
         element = self.toolkit.get_element(key)
->>>>>>> 32989045
         if element is None:
             return
         if element.is_a == 'association slot' or element.is_a == 'node property':
@@ -414,29 +365,6 @@
         # Serialize the graph into the file.
         rdfgraph.serialize(destination=filename, format=output_format)
 
-<<<<<<< HEAD
-class HgncRdfTransformer(RdfTransformer):
-    """
-    Custom transformer for loading:
-    https://data.monarchinitiative.org/ttl/hgnc.ttl
-    """
-    has_subsequence = URIRef('http://purl.obolibrary.org/obo/RO_0002524')
-    is_subsequence_of = URIRef('http://purl.obolibrary.org/obo/RO_0002525')
-    ontological_predicates = [RDFS.subClassOf, OWL.sameAs, OWL.equivalentClass]
-
-    def load_networkx_graph(self, rdfgraph:rdflib.Graph):
-        triples = list(rdfgraph.triples((None, None, None)))
-
-        with click.progressbar(triples, label='loading graph') as bar:
-            for s, p, o in bar:
-                if p == self.has_subsequence:
-                    self.add_edge(o, s, self.is_subsequence_of)
-                elif p == self.is_subsequence_of:
-                    self.add_edge(s, o, self.is_subsequence_of)
-                elif any(p.lower() == x.lower() for x in self.ontological_predicates):
-                    self.add_edge(s, o, p)
-=======
->>>>>>> 32989045
 
 class RdfOwlTransformer(RdfTransformer):
     """
