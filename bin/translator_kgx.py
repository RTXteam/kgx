--- conflicted
+++ resolved
@@ -354,12 +354,7 @@
 @click.option('-o', '--output', type=click.Path(exists=False), required=True)
 @click.option('--output-type', type=click.Choice(get_file_types()))
 @pass_config
-<<<<<<< HEAD
-def neo4j_download(config, stop_after, subject_label, object_label, edge_type, address, username, password, output, output_type):
-
-=======
 def neo4j_download(config, page_size, stop_after, subject_label, object_label, edge_type, address, username, password, output, output_type):
->>>>>>> 25189033
     if not is_writable(output):
         try:
             with open(output, 'w+') as f:
